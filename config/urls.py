--- conflicted
+++ resolved
@@ -154,30 +154,14 @@
         name="collection_surveyor",
     ),
     path(
-<<<<<<< HEAD
-        "admin/arch_logs/<log_type>",
-        views.get_arch_job_logs,
-        name="get_arch_job_logs",
-=======
         "collection_surveyor/search/",
         views.collection_surveyor_search,
         name="collection_surveyor_search",
     ),
     path(
-        "admin/keystone/user/import_ait_users",
-        views.import_ait_users,
-        name="import_ait_users",
-    ),
-    path(
-        "admin/keystone/user/get_ait_user_info",
-        views.get_ait_user_info,
-        name="get_ait_user_info",
-    ),
-    path(
-        "admin/keystone/user/get_ait_account_users_info",
-        views.get_ait_account_users_info,
-        name="get_ait_account_users_info",
->>>>>>> cd1c70f0
+        "admin/arch_logs/<log_type>",
+        views.get_arch_job_logs,
+        name="get_arch_job_logs",
     ),
     path("admin/", admin.site.urls),
     path("api/", public_api.urls),

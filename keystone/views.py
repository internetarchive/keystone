import functools
from datetime import datetime

from django.contrib import messages
from django.contrib.auth.decorators import login_required
from django.contrib.auth.models import AnonymousUser
from django.forms import model_to_dict
from django.http import (
    HttpResponseBadRequest,
    HttpResponseForbidden,
    HttpResponseNotFound,
    JsonResponse,
)
from django.shortcuts import (
    get_object_or_404,
    redirect,
    render,
)

from config import settings
from .arch_api import ArchAPI
from .context_processors import helpers as ctx_helpers
from .forms import CSVUploadForm
from .helpers import get_in, identity, parse_csv, parse_solr_facet_data
from .models import (
    Collection,
    CollectionTypes,
    Dataset,
    JobFile,
    User,
    UserRoles,
)
from .solr import SolrClient


###############################################################################
# Globals
###############################################################################


CUSTOM_COLLECTION_PARAM_KEY_LABEL_FORMATTER_TUPLES = (
    ("surtPrefixesOR", "SURT Prefix(es)", identity),
    (
        "timestampFrom",
        "Crawl Date (start)",
        lambda x: f"on or after {format_custom_collection_crawl_date(x)}",
    ),
    (
        "timestampTo",
        "Crawl Date (end)",
        lambda x: f"on or before {format_custom_collection_crawl_date(x)}",
    ),
    ("statusPrefixesOR", "HTTP Status(es)", identity),
    ("mimesOR", "MIME Type(s)", identity),
)


###############################################################################
# Helpers
###############################################################################


def request_user_is_staff_or_superuser(request):
    """Return true if user is staff or a superuser"""

    return request.user.is_staff or request.user.is_superuser


def format_custom_collection_crawl_date(s):
    """Parse a custom collection crawl date string."""

    return datetime.strftime(datetime.strptime(s, "%Y%m%d%H%M%S00"), "%h %d, %Y")


###############################################################################
# Decorators
###############################################################################


def require_staff_or_superuser(view_func):
    """View function decorator to return a 403 if the requesting user is not
    staff or a superuser.
    """

    @functools.wraps(view_func)
    def wrapper(request, *args, **kwargs):
        if not request_user_is_staff_or_superuser(request):
            return HttpResponseForbidden()
        return view_func(request, *args, **kwargs)

    return wrapper


###############################################################################
# Views
###############################################################################


@require_staff_or_superuser
def bulk_add_users(request):
    """Create User records from csv data"""

    if request.method == "POST":
        form = CSVUploadForm(request.POST, request.FILES)
        if form.is_valid():
            user_data_dict_list = parse_csv(request.FILES["csv_file"])
            error_message = User.create_users_from_data_dict_list(user_data_dict_list)
            if error_message:
                messages.error(request, error_message)
                return render(
                    request, "keystone/bulk_add_users.html", {"form": CSVUploadForm()}
                )

            messages.success(request, "CSV file uploaded and processed successfully.")

    return render(request, "keystone/bulk_add_users.html", {"form": CSVUploadForm()})


@require_staff_or_superuser
def collection_surveyor(request):
    """render collection surveyor"""
    return render(request, "keystone/collection_surveyor.html")


@require_staff_or_superuser
def collection_surveyor_search(request):
    """search ait collections using search term or facet"""
    filter_query = ["type:Collection", "publiclyVisible:true"]

    search_query = request.GET.get("q", "")
    search_query = "*:*" if search_query == "" else search_query

    row_count = request.GET.get("r")

    try:
        row_count = int(row_count)
    except ValueError:
        return HttpResponseBadRequest(f"invalid value for r: {row_count}")

    solr_url = "http://wbgrp-svc515.us.archive.org:8983/solr"
    core_name = "ait"  # Replace with your Solr core or collection name

    # Initialize the Solr client
    solr_client = SolrClient(solr_url, core_name)

    # Perform a search query with facets
    result = solr_client.search(
        query=search_query,
        rows=row_count,
        fq=filter_query,
        facet_fields=["f_organizationName", "f_organizationType"],
    )

    # parse data for each facet field into list of dictionaries
    parsed_facets = parse_solr_facet_data(result["facet_counts"]["facet_fields"])

    return JsonResponse(
        {
            "collections": result["response"]["docs"],
            "facets": parsed_facets,
        }
    )


@login_required
def account(request):
    """Redirect to account-users view."""
    return redirect("account-users")


@login_required
def account_users(request):
    """Account users admin"""
    # Deny non-admins.
    if request.user.role != UserRoles.ADMIN:
        return HttpResponseNotFound()
    return render(
        request, "keystone/account-users.html", context={"user": request.user}
    )


@login_required
def account_teams(request):
    """Account teams admin"""
    # Deny non-admins.
    if request.user.role != UserRoles.ADMIN:
        return HttpResponseNotFound()
    return render(
        request, "keystone/account-teams.html", context={"user": request.user}
    )


@login_required
def dashboard(request):
    """Dashboard"""
    return render(request, "keystone/dashboard.html")


@login_required
def collections(request):
    """Collections table"""
    return render(request, "keystone/collections.html")


@login_required
def sub_collection_builder(request):
    """Sub-Collection Builder"""
    return render(request, "keystone/sub-collection-builder.html")


def get_custom_collection_configuration_info(collection):
    """Return a configuration info dict comprising the custom collections's
    input collections and configuration parameters."""
    # Lookup the custom collection job configuration.
    custom_conf = collection.jobstart_set.get(
        job_type__id=settings.KnownArchJobUuids.USER_DEFINED_QUERY
    ).parameters["conf"]
    # Create the list of input collections.
    input_spec = custom_conf["inputSpec"]
    try:
        input_collections = (
            [Collection.get_for_input_spec(x) for x in input_spec["specs"]]
            if input_spec["type"] == "multi-specs"
            else [Collection.get_for_input_spec(input_spec)]
        )
    except Collection.DoesNotExist:
        # If for some reason an input_spec can't be resolved to a collection,
        # set input_collection=None and display a message on the frontend.
        input_collections = None
    # Create the list of param label/value pairs.
    custom_params = custom_conf["params"]
    custom_param_pairs = []
    for (
        param_key,
        param_label,
        param_formatter,
    ) in CUSTOM_COLLECTION_PARAM_KEY_LABEL_FORMATTER_TUPLES:
        if param_key not in custom_params:
            continue
        custom_param_pairs.append(
            (param_label, param_formatter(custom_params[param_key]))
        )
    return {
        "input_collections": input_collections,
        "param_label_value_pairs": custom_param_pairs,
    }


def get_special_collection_configuration_info(collection):
    """Return a configuration info dict comprising the special collections's
    configuration parameters, or None if no such configuration exists."""
    mimetype_d = get_in(("input_spec", "dataMime"), collection.metadata)
    if not mimetype_d:
        return None
    return {
        "param_label_value_pairs": [
            ["MIME Type(s)", list(mimetype_d.values())],
        ]
    }


@login_required
def collection_detail(request, collection_id):
    """Collection detail view"""
    collection = get_object_or_404(
        Collection.user_queryset(request.user), id=collection_id
    )
<<<<<<< HEAD
    if collection.collection_type == CollectionTypes.CUSTOM:
        configuration_info = get_custom_collection_configuration_info(collection)
    elif collection.collection_type == CollectionTypes.SPECIAL:
        configuration_info = get_special_collection_configuration_info(collection)
=======
    # Ensure that the collection's metadata is up-to-date.
    collection.refresh_metadata()
    if collection.collection_type != CollectionTypes.CUSTOM:
        custom_context = None
>>>>>>> 1672983c
    else:
        configuration_info = None
    return render(
        request,
        "keystone/collection-detail.html",
        context={
            "collection": collection,
            "configuration_info": configuration_info,
        },
    )


@login_required
def datasets(request):
    """Redirect to datasets-explore view."""
    return redirect("datasets-explore")


@login_required
def datasets_explore(request):
    """Datasets explorer table"""
    return render(request, "keystone/datasets-explore.html")


@login_required
def datasets_generate(request):
    """Dataset generation form"""
    return render(request, "keystone/datasets-generate.html")


@login_required
def dataset_detail(request, dataset_id):
    """Dataset detail page"""
    dataset = get_object_or_404(
        Dataset.user_queryset(request.user)
        .select_related("job_start")
        .select_related("job_start__job_type")
        .select_related("job_start__user")
        .select_related("job_start__jobcomplete"),
        id=dataset_id,
    )
    template_filename = settings.JOB_TYPE_UUID_NON_AUT_TEMPLATE_FILENAME_MAP.get(
        dataset.job_start.job_type.id, "aut-dataset.html"
    )
    files = dataset.job_start.jobcomplete.jobfile_set.all()
    return render(
        request,
        f"keystone/{template_filename}",
        context={
            "dataset": dataset,
            "is_owner": request.user == dataset.job_start.user,
            "user_teams": [model_to_dict(x) for x in request.user.teams.all()],
            "dataset_teams": [model_to_dict(x) for x in dataset.teams.all()],
            "files": files,
            "show_single_file_preview": len(files) == 1 and files[0].line_count > 0,
            "colab_disabled": settings.COLAB_DISABLED,
            "publishing_disabled": settings.PUBLISHING_DISABLED,
        },
    )


@login_required
def dataset_file_preview(request, dataset_id, filename):
    """Download a Dataset file preview."""
    dataset = get_object_or_404(Dataset.user_queryset(request.user), id=dataset_id)
    # Request on behalf of the Dataset owner in the event of teammate access.
    return ArchAPI.proxy_file_preview_download(
        user=dataset.job_start.user,
        job_run_uuid=dataset.job_start.id,
        filename=filename,
        download_filename=dataset.get_download_filename(filename, preview=True),
    )


def dataset_file_download(request, dataset_id, filename):
    """Download a Dataset file."""
    access_token = request.GET.get("access")
    if access_token is not None:
        # Do an anonymous, access_key-based download request.
        user = AnonymousUser()
        dataset = get_object_or_404(Dataset, id=dataset_id)
    elif request.user.is_anonymous:
        # Deny anonymous requests that don't specify an access key.
        return HttpResponseForbidden()
    else:
        # Do a non-access_key-based / potentially-logged-in-user download request.
        # Lookup the Dataset using request.user.
        dataset = get_object_or_404(Dataset.user_queryset(request.user), id=dataset_id)
        # Request on behalf of the Dataset owner in the event of teammate access.
        user = dataset.job_start.user

    return ArchAPI.proxy_file_download(
        user=user,
        job_run_uuid=dataset.job_start.id,
        filename=filename,
        download_filename=dataset.get_download_filename(filename),
        access_token=access_token,
    )


@login_required
def dataset_file_colab(request, dataset_id, filename):
    """Open a Dataset file in Google Colab."""
    dataset = get_object_or_404(Dataset.user_queryset(request.user), id=dataset_id)
    job_file = get_object_or_404(
        JobFile, job_complete__job_start=dataset.job_start, filename=filename
    )
    if job_file.size_bytes > settings.COLAB_MAX_FILE_SIZE_BYTES:
        return HttpResponseBadRequest(
            f"File size ({job_file.size_bytes}) exceeds max supported "
            f"Google Colab size ({settings.COLAB_MAX_FILE_SIZE_BYTES})"
        )
    # Request on behalf of the Dataset owner in the event of teammate access.
    return ArchAPI.proxy_colab_redirect(
        dataset.job_start.user,
        dataset.job_start.id,
        filename,
        job_file.access_token,
        ctx_helpers(request)["abs_url"](
            "dataset-file-download", args=[dataset.id, filename]
        )
        + f"?access={job_file.access_token}",
    )


@require_staff_or_superuser
def get_arch_job_logs(request, log_type):
    """Return an ARCH job log response."""
    valid_log_types = ("jobs", "running", "failed")
    if log_type not in valid_log_types:
        return HttpResponseBadRequest(
            f"Unsupported log_type: {log_type}. Please specify one of: {valid_log_types}"
        )
    user = User.objects.get(username=settings.ARCH_SYSTEM_USER)
    return ArchAPI.proxy_admin_logs_request(user, log_type)<|MERGE_RESOLUTION|>--- conflicted
+++ resolved
@@ -265,17 +265,12 @@
     collection = get_object_or_404(
         Collection.user_queryset(request.user), id=collection_id
     )
-<<<<<<< HEAD
+    # Ensure that the collection's metadata is up-to-date.
+    collection.refresh_metadata()
     if collection.collection_type == CollectionTypes.CUSTOM:
         configuration_info = get_custom_collection_configuration_info(collection)
     elif collection.collection_type == CollectionTypes.SPECIAL:
         configuration_info = get_special_collection_configuration_info(collection)
-=======
-    # Ensure that the collection's metadata is up-to-date.
-    collection.refresh_metadata()
-    if collection.collection_type != CollectionTypes.CUSTOM:
-        custom_context = None
->>>>>>> 1672983c
     else:
         configuration_info = None
     return render(
